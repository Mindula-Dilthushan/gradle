--- conflicted
+++ resolved
@@ -27,27 +27,14 @@
  * @author scogneau
  */
 public class DefaultDistributionContainer extends AbstractNamedDomainObjectContainer<Distribution> implements DistributionContainer {
-<<<<<<< HEAD
-    public DefaultDistributionContainer(Class<Distribution> type, Instantiator instantiator) {
-        super(type, instantiator);
-    }
-
-    protected Distribution doCreate(String name) {
-        return getInstantiator().newInstance(DefaultDistribution.class, name);
-=======
-
-    private final String projectName;
     private final FileResolver fileResolver;
 
-    public DefaultDistributionContainer(Class<Distribution> type, Instantiator instantiator, String projectName, FileResolver fileResolver) {
+    public DefaultDistributionContainer(Class<Distribution> type, Instantiator instantiator, FileResolver fileResolver) {
         super(type, instantiator);
-        this.projectName = projectName;
         this.fileResolver = fileResolver;
     }
 
     protected Distribution doCreate(String name) {
-        return new DefaultDistribution(name, projectName, fileResolver);
->>>>>>> 66f5e617
+        return getInstantiator().newInstance(DefaultDistribution.class, fileResolver);
     }
-
 }