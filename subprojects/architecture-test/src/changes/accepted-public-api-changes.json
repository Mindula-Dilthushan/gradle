--- conflicted
+++ resolved
@@ -337,7 +337,134 @@
             ]
         },
         {
-<<<<<<< HEAD
+            "type": "org.gradle.api.artifacts.transform.ArtifactTransformException",
+            "member": "Class org.gradle.api.artifacts.transform.ArtifactTransformException",
+            "acceptation": "Legacy ArtifactTransform API has been removed",
+            "changes": [
+                "Class has been removed"
+            ]
+        },
+        {
+            "type": "org.gradle.api.artifacts.transform.ArtifactTransformException",
+            "member": "Constructor org.gradle.api.artifacts.transform.ArtifactTransformException(java.io.File,org.gradle.api.attributes.AttributeContainer,java.lang.Throwable)",
+            "acceptation": "Legacy ArtifactTransform API has been removed",
+            "changes": [
+                "Constructor has been removed"
+            ]
+        },
+        {
+            "type": "org.gradle.api.artifacts.transform.ArtifactTransformException",
+            "member": "Constructor org.gradle.api.artifacts.transform.ArtifactTransformException(java.io.File,org.gradle.api.attributes.AttributeContainer,java.lang.Class,java.lang.Throwable)",
+            "acceptation": "Legacy ArtifactTransform API has been removed",
+            "changes": [
+                "Constructor has been removed"
+            ]
+        },
+        {
+            "type": "org.gradle.api.artifacts.transform.ArtifactTransformException",
+            "member": "Constructor org.gradle.api.artifacts.transform.ArtifactTransformException(org.gradle.api.artifacts.component.ComponentArtifactIdentifier,org.gradle.api.attributes.AttributeContainer,java.lang.Throwable)",
+            "acceptation": "Legacy ArtifactTransform API has been removed",
+            "changes": [
+                "Constructor has been removed"
+            ]
+        },
+        {
+            "type": "org.gradle.api.artifacts.transform.VariantTransform",
+            "member": "Class org.gradle.api.artifacts.transform.VariantTransform",
+            "acceptation": "Legacy ArtifactTransform API has been removed",
+            "changes": [
+                "Class has been removed"
+            ]
+        },
+        {
+            "type": "org.gradle.api.artifacts.transform.VariantTransform",
+            "member": "Method org.gradle.api.artifacts.transform.VariantTransform.artifactTransform(java.lang.Class)",
+            "acceptation": "Legacy ArtifactTransform API has been removed",
+            "changes": [
+                "Method has been removed"
+            ]
+        },
+        {
+            "type": "org.gradle.api.artifacts.transform.VariantTransform",
+            "member": "Method org.gradle.api.artifacts.transform.VariantTransform.getFrom()",
+            "acceptation": "Legacy ArtifactTransform API has been removed",
+            "changes": [
+                "Method has been removed"
+            ]
+        },
+        {
+            "type": "org.gradle.api.artifacts.transform.VariantTransform",
+            "member": "Method org.gradle.api.artifacts.transform.VariantTransform.getTo()",
+            "acceptation": "Legacy ArtifactTransform API has been removed",
+            "changes": [
+                "Method has been removed"
+            ]
+        },
+        {
+            "type": "org.gradle.api.artifacts.transform.VariantTransform",
+            "member": "Method org.gradle.api.artifacts.transform.VariantTransform.artifactTransform(java.lang.Class,org.gradle.api.Action)",
+            "acceptation": "Legacy ArtifactTransform API has been removed",
+            "changes": [
+                "Method has been removed"
+            ]
+        },
+        {
+            "type": "org.gradle.api.artifacts.dsl.DependencyHandler",
+            "member": "Method org.gradle.api.artifacts.dsl.DependencyHandler.registerTransform(org.gradle.api.Action)",
+            "acceptation": "Legacy ArtifactTransform API has been removed",
+            "changes": [
+                "Method has been removed"
+            ]
+        },
+        {
+            "type": "org.gradle.api.artifacts.transform.ArtifactTransform",
+            "member": "Class org.gradle.api.artifacts.transform.ArtifactTransform",
+            "acceptation": "Legacy ArtifactTransform API has been removed",
+            "changes": [
+                "Class has been removed"
+            ]
+        },
+        {
+            "type": "org.gradle.api.artifacts.transform.ArtifactTransform",
+            "member": "Method org.gradle.api.artifacts.transform.ArtifactTransform.getOutputDirectory()",
+            "acceptation": "Legacy ArtifactTransform API has been removed",
+            "changes": [
+                "Method has been removed"
+            ]
+        },
+        {
+            "type": "org.gradle.api.artifacts.transform.ArtifactTransform",
+            "member": "Method org.gradle.api.artifacts.transform.ArtifactTransform.setOutputDirectory(java.io.File)",
+            "acceptation": "Legacy ArtifactTransform API has been removed",
+            "changes": [
+                "Method has been removed"
+            ]
+        },
+        {
+            "type": "org.gradle.api.artifacts.transform.ArtifactTransform",
+            "member": "Method org.gradle.api.artifacts.transform.ArtifactTransform.transform(java.io.File)",
+            "acceptation": "Legacy ArtifactTransform API has been removed",
+            "changes": [
+                "Method has been removed"
+            ]
+        },
+        {
+            "type": "org.gradle.api.artifacts.transform.ArtifactTransform",
+            "member": "Constructor org.gradle.api.artifacts.transform.ArtifactTransform()",
+            "acceptation": "Legacy ArtifactTransform API has been removed",
+            "changes": [
+                "Constructor has been removed"
+            ]
+        },
+        {
+            "type": "org.gradle.kotlin.dsl.DependencyHandlerScope",
+            "member": "Class org.gradle.kotlin.dsl.DependencyHandlerScope",
+            "acceptation": "Legacy ArtifactTransform API has been removed",
+            "changes": [
+                "org.gradle.kotlin.dsl.support.delegates.DependencyHandlerDelegate.registerTransform(org.gradle.api.Action)"
+            ]
+        },
+        {
             "type": "org.gradle.testing.jacoco.plugins.JacocoPluginExtension",
             "member": "Field project",
             "acceptation": "Removing deprecated field in Gradle 8.0",
@@ -349,149 +476,25 @@
             "type": "org.gradle.testing.jacoco.plugins.JacocoPluginExtension",
             "member": "Method org.gradle.testing.jacoco.plugins.JacocoPluginExtension.getReportsDir()",
             "acceptation": "Removing deprecated method in Gradle 8.0",
-=======
-            "type": "org.gradle.api.artifacts.transform.ArtifactTransformException",
-            "member": "Class org.gradle.api.artifacts.transform.ArtifactTransformException",
-            "acceptation": "Legacy ArtifactTransform API has been removed",
-            "changes": [
-                "Class has been removed"
-            ]
-        },
-        {
-            "type": "org.gradle.api.artifacts.transform.ArtifactTransformException",
-            "member": "Constructor org.gradle.api.artifacts.transform.ArtifactTransformException(java.io.File,org.gradle.api.attributes.AttributeContainer,java.lang.Throwable)",
-            "acceptation": "Legacy ArtifactTransform API has been removed",
-            "changes": [
-                "Constructor has been removed"
-            ]
-        },
-        {
-            "type": "org.gradle.api.artifacts.transform.ArtifactTransformException",
-            "member": "Constructor org.gradle.api.artifacts.transform.ArtifactTransformException(java.io.File,org.gradle.api.attributes.AttributeContainer,java.lang.Class,java.lang.Throwable)",
-            "acceptation": "Legacy ArtifactTransform API has been removed",
-            "changes": [
-                "Constructor has been removed"
-            ]
-        },
-        {
-            "type": "org.gradle.api.artifacts.transform.ArtifactTransformException",
-            "member": "Constructor org.gradle.api.artifacts.transform.ArtifactTransformException(org.gradle.api.artifacts.component.ComponentArtifactIdentifier,org.gradle.api.attributes.AttributeContainer,java.lang.Throwable)",
-            "acceptation": "Legacy ArtifactTransform API has been removed",
-            "changes": [
-                "Constructor has been removed"
-            ]
-        },
-        {
-            "type": "org.gradle.api.artifacts.transform.VariantTransform",
-            "member": "Class org.gradle.api.artifacts.transform.VariantTransform",
-            "acceptation": "Legacy ArtifactTransform API has been removed",
-            "changes": [
-                "Class has been removed"
-            ]
-        },
-        {
-            "type": "org.gradle.api.artifacts.transform.VariantTransform",
-            "member": "Method org.gradle.api.artifacts.transform.VariantTransform.artifactTransform(java.lang.Class)",
-            "acceptation": "Legacy ArtifactTransform API has been removed",
-            "changes": [
-                "Method has been removed"
-            ]
-        },
-        {
-            "type": "org.gradle.api.artifacts.transform.VariantTransform",
-            "member": "Method org.gradle.api.artifacts.transform.VariantTransform.getFrom()",
-            "acceptation": "Legacy ArtifactTransform API has been removed",
->>>>>>> 6862a5d3
-            "changes": [
-                "Method has been removed"
-            ]
-        },
-        {
-<<<<<<< HEAD
+            "changes": [
+                "Method has been removed"
+            ]
+        },
+        {
             "type": "org.gradle.testing.jacoco.plugins.JacocoPluginExtension",
             "member": "Method org.gradle.testing.jacoco.plugins.JacocoPluginExtension.setReportsDir(org.gradle.api.provider.Provider)",
             "acceptation": "Removing deprecated method in Gradle 8.0",
-=======
-            "type": "org.gradle.api.artifacts.transform.VariantTransform",
-            "member": "Method org.gradle.api.artifacts.transform.VariantTransform.getTo()",
-            "acceptation": "Legacy ArtifactTransform API has been removed",
->>>>>>> 6862a5d3
-            "changes": [
-                "Method has been removed"
-            ]
-        },
-        {
-<<<<<<< HEAD
+            "changes": [
+                "Method has been removed"
+            ]
+        },
+        {
             "type": "org.gradle.testing.jacoco.plugins.JacocoPluginExtension",
             "member": "Method org.gradle.testing.jacoco.plugins.JacocoPluginExtension.setReportsDir(java.io.File)",
             "acceptation": "Removing deprecated method in Gradle 8.0",
             "changes": [
                 "Method has been removed"
             ]
-=======
-            "type": "org.gradle.api.artifacts.transform.VariantTransform",
-            "member": "Method org.gradle.api.artifacts.transform.VariantTransform.artifactTransform(java.lang.Class,org.gradle.api.Action)",
-            "acceptation": "Legacy ArtifactTransform API has been removed",
-            "changes": [
-                "Method has been removed"
-            ]
-        },
-        {
-            "type": "org.gradle.api.artifacts.dsl.DependencyHandler",
-            "member": "Method org.gradle.api.artifacts.dsl.DependencyHandler.registerTransform(org.gradle.api.Action)",
-            "acceptation": "Legacy ArtifactTransform API has been removed",
-            "changes": [
-                "Method has been removed"
-            ]
-        },
-        {
-            "type": "org.gradle.api.artifacts.transform.ArtifactTransform",
-            "member": "Class org.gradle.api.artifacts.transform.ArtifactTransform",
-            "acceptation": "Legacy ArtifactTransform API has been removed",
-            "changes": [
-                "Class has been removed"
-            ]
-        },
-        {
-            "type": "org.gradle.api.artifacts.transform.ArtifactTransform",
-            "member": "Method org.gradle.api.artifacts.transform.ArtifactTransform.getOutputDirectory()",
-            "acceptation": "Legacy ArtifactTransform API has been removed",
-            "changes": [
-                "Method has been removed"
-            ]
-        },
-        {
-            "type": "org.gradle.api.artifacts.transform.ArtifactTransform",
-            "member": "Method org.gradle.api.artifacts.transform.ArtifactTransform.setOutputDirectory(java.io.File)",
-            "acceptation": "Legacy ArtifactTransform API has been removed",
-            "changes": [
-                "Method has been removed"
-            ]
-        },
-        {
-            "type": "org.gradle.api.artifacts.transform.ArtifactTransform",
-            "member": "Method org.gradle.api.artifacts.transform.ArtifactTransform.transform(java.io.File)",
-            "acceptation": "Legacy ArtifactTransform API has been removed",
-            "changes": [
-                "Method has been removed"
-            ]
-        },
-        {
-            "type": "org.gradle.api.artifacts.transform.ArtifactTransform",
-            "member": "Constructor org.gradle.api.artifacts.transform.ArtifactTransform()",
-            "acceptation": "Legacy ArtifactTransform API has been removed",
-            "changes": [
-                "Constructor has been removed"
-            ]
-        },
-        {
-            "type": "org.gradle.kotlin.dsl.DependencyHandlerScope",
-            "member": "Class org.gradle.kotlin.dsl.DependencyHandlerScope",
-            "acceptation": "Legacy ArtifactTransform API has been removed",
-            "changes": [
-                "org.gradle.kotlin.dsl.support.delegates.DependencyHandlerDelegate.registerTransform(org.gradle.api.Action)"
-            ]
->>>>>>> 6862a5d3
         }
     ]
 }