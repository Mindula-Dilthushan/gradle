/*
 * Copyright 2019 the original author or authors.
 *
 * Licensed under the Apache License, Version 2.0 (the "License");
 * you may not use this file except in compliance with the License.
 * You may obtain a copy of the License at
 *
 *      http://www.apache.org/licenses/LICENSE-2.0
 *
 * Unless required by applicable law or agreed to in writing, software
 * distributed under the License is distributed on an "AS IS" BASIS,
 * WITHOUT WARRANTIES OR CONDITIONS OF ANY KIND, either express or implied.
 * See the License for the specific language governing permissions and
 * limitations under the License.
 */

package org.gradle.api.internal.artifacts.transform;

import com.google.common.collect.ImmutableList;
import com.google.common.collect.ImmutableSortedMap;
import com.google.common.reflect.TypeToken;
import org.gradle.api.InvalidUserDataException;
import org.gradle.api.artifacts.transform.InputArtifact;
import org.gradle.api.artifacts.transform.InputArtifactDependencies;
import org.gradle.api.artifacts.transform.TransformAction;
import org.gradle.api.artifacts.transform.TransformParameters;
import org.gradle.api.artifacts.transform.VariantTransformConfigurationException;
import org.gradle.api.file.FileCollection;
import org.gradle.api.internal.attributes.ImmutableAttributes;
import org.gradle.api.internal.file.FileCollectionFactory;
import org.gradle.api.internal.plugins.DslObject;
import org.gradle.api.internal.tasks.TaskDependencyResolveContext;
import org.gradle.api.internal.tasks.properties.DefaultParameterValidationContext;
import org.gradle.api.internal.tasks.properties.FileParameterUtils;
import org.gradle.api.internal.tasks.properties.InputFilePropertyType;
import org.gradle.api.internal.tasks.properties.InputParameterUtils;
import org.gradle.api.internal.tasks.properties.OutputFilePropertyType;
import org.gradle.api.internal.tasks.properties.PropertyValue;
import org.gradle.api.internal.tasks.properties.PropertyVisitor;
import org.gradle.api.internal.tasks.properties.PropertyWalker;
import org.gradle.api.reflect.InjectionPointQualifier;
import org.gradle.api.tasks.FileNormalizer;
import org.gradle.internal.classloader.ClassLoaderHierarchyHasher;
import org.gradle.internal.exceptions.DefaultMultiCauseException;
import org.gradle.internal.fingerprint.AbsolutePathInputNormalizer;
import org.gradle.internal.fingerprint.CurrentFileCollectionFingerprint;
import org.gradle.internal.fingerprint.FileCollectionFingerprinter;
import org.gradle.internal.fingerprint.FileCollectionFingerprinterRegistry;
import org.gradle.internal.hash.HashCode;
import org.gradle.internal.hash.Hasher;
import org.gradle.internal.hash.Hashing;
import org.gradle.internal.instantiation.InstanceFactory;
import org.gradle.internal.instantiation.InstantiationScheme;
import org.gradle.internal.isolation.Isolatable;
import org.gradle.internal.isolation.IsolatableFactory;
import org.gradle.internal.reflect.ParameterValidationContext;
import org.gradle.internal.service.ServiceLookup;
import org.gradle.internal.service.ServiceLookupException;
import org.gradle.internal.service.UnknownServiceException;
import org.gradle.internal.snapshot.ValueSnapshot;
import org.gradle.internal.snapshot.ValueSnapshotter;
import org.gradle.model.internal.type.ModelType;

import javax.annotation.Nullable;
import java.io.File;
import java.lang.annotation.Annotation;
import java.lang.reflect.Type;
import java.util.ArrayList;
import java.util.List;
import java.util.Map;
import java.util.function.Supplier;
import java.util.stream.Collectors;

public class DefaultTransformer extends AbstractTransformer<TransformAction> {

    private final TransformParameters parameterObject;
    private final Class<? extends FileNormalizer> fileNormalizer;
    private final Class<? extends FileNormalizer> dependenciesNormalizer;
    private final ClassLoaderHierarchyHasher classLoaderHierarchyHasher;
    private final IsolatableFactory isolatableFactory;
    private final ValueSnapshotter valueSnapshotter;
    private final FileCollectionFactory fileCollectionFactory;
    private final PropertyWalker parameterPropertyWalker;
    private final boolean requiresDependencies;
    private final InstanceFactory<? extends TransformAction> instanceFactory;
    private final boolean cacheable;

    private IsolatedParameters isolatedParameters;

    public DefaultTransformer(
        Class<? extends TransformAction> implementationClass,
        @Nullable TransformParameters parameterObject,
        ImmutableAttributes fromAttributes,
        Class<? extends FileNormalizer> inputArtifactNormalizer,
        Class<? extends FileNormalizer> dependenciesNormalizer,
        boolean cacheable,
        ClassLoaderHierarchyHasher classLoaderHierarchyHasher,
        IsolatableFactory isolatableFactory,
        ValueSnapshotter valueSnapshotter,
        FileCollectionFactory fileCollectionFactory,
        PropertyWalker parameterPropertyWalker,
        InstantiationScheme actionInstantiationScheme
    ) {
        super(implementationClass, fromAttributes);
        this.parameterObject = parameterObject;
        this.fileNormalizer = inputArtifactNormalizer;
        this.dependenciesNormalizer = dependenciesNormalizer;
        this.classLoaderHierarchyHasher = classLoaderHierarchyHasher;
        this.isolatableFactory = isolatableFactory;
        this.valueSnapshotter = valueSnapshotter;
        this.fileCollectionFactory = fileCollectionFactory;
        this.parameterPropertyWalker = parameterPropertyWalker;
        this.instanceFactory = actionInstantiationScheme.forType(implementationClass);
        this.requiresDependencies = instanceFactory.serviceInjectionTriggeredByAnnotation(InputArtifactDependencies.class);
        this.cacheable = cacheable;
    }

    public static void validateInputFileNormalizer(String propertyName, @Nullable Class<? extends FileNormalizer> normalizer, boolean cacheable, ParameterValidationContext parameterValidationContext) {
        if (cacheable) {
            if (normalizer == AbsolutePathInputNormalizer.class) {
                parameterValidationContext.visitError(null, propertyName, "is declared to be sensitive to absolute paths. This is not allowed for cacheable transforms");
            }
            if (normalizer == null) {
                parameterValidationContext.visitError(null, propertyName, "is declared without path sensitivity. Properties of cacheable transforms must declare their path sensitivity");
            }
        }
    }

    @Override
    public Class<? extends FileNormalizer> getInputArtifactNormalizer() {
        return fileNormalizer;
    }

    @Override
    public Class<? extends FileNormalizer> getInputArtifactDependenciesNormalizer() {
        return dependenciesNormalizer;
    }

    @Override
    public boolean isIsolated() {
        return isolatedParameters != null;
    }

    public boolean requiresDependencies() {
        return requiresDependencies;
    }

    @Override
    public boolean isCacheable() {
        return cacheable;
    }

    @Override
    public HashCode getSecondaryInputHash() {
        return getIsolatedParameters().getSecondaryInputsHash();
    }

    @Override
    public ImmutableList<File> transform(File inputArtifact, File outputDir, ArtifactTransformDependencies dependencies) {
        TransformAction transformAction = newTransformAction(inputArtifact, dependencies);
        DefaultTransformOutputs transformOutputs = new DefaultTransformOutputs(inputArtifact, outputDir);
        transformAction.transform(transformOutputs);
        return transformOutputs.getRegisteredOutputs();
    }

    @Override
    public void visitDependencies(TaskDependencyResolveContext context) {
        if (parameterObject != null) {
            parameterPropertyWalker.visitProperties(parameterObject, ParameterValidationContext.NOOP, new PropertyVisitor.Adapter() {
                @Override
                public void visitInputFileProperty(String propertyName, boolean optional, boolean skipWhenEmpty, @Nullable Class<? extends FileNormalizer> fileNormalizer, PropertyValue value, InputFilePropertyType filePropertyType) {
<<<<<<< HEAD
                    Object actualValue = value.call();
                    if (actualValue != null) {
                        context.maybeAdd(actualValue);
=======
                    Object unpacked = value.call();
                    if (unpacked != null) {
                        context.maybeAdd(unpacked);
>>>>>>> 8506c57b
                    }
                }
            });
        }
    }

    @Override
    public void isolateParameters(FileCollectionFingerprinterRegistry fingerprinterRegistry) {
        try {
            isolatedParameters = doIsolateParameters(fingerprinterRegistry);
        } catch (Exception e) {
            throw new VariantTransformConfigurationException(String.format("Cannot isolate parameters %s of artifact transform %s", parameterObject, ModelType.of(getImplementationClass()).getDisplayName()), e);
        }
    }

    protected IsolatedParameters doIsolateParameters(FileCollectionFingerprinterRegistry fingerprinterRegistry) {
        Isolatable<TransformParameters> isolatedParameterObject = isolatableFactory.isolate(parameterObject);

        Hasher hasher = Hashing.newHasher();
        appendActionImplementation(getImplementationClass(), hasher, classLoaderHierarchyHasher);

        if (parameterObject != null) {
            // TODO wolfs - schedule fingerprinting separately, it can be done without having the project lock
            fingerprintParameters(valueSnapshotter, fingerprinterRegistry, fileCollectionFactory, parameterPropertyWalker, hasher, isolatedParameterObject.isolate(), cacheable);
        }
        HashCode secondaryInputsHash = hasher.hash();
        return new IsolatedParameters(isolatedParameterObject, secondaryInputsHash);
    }

    private static void fingerprintParameters(
        ValueSnapshotter valueSnapshotter,
        FileCollectionFingerprinterRegistry fingerprinterRegistry,
        FileCollectionFactory fileCollectionFactory,
        PropertyWalker propertyWalker,
        Hasher hasher,
        Object parameterObject,
        boolean cacheable
    ) {
        ImmutableSortedMap.Builder<String, ValueSnapshot> inputParameterFingerprintsBuilder = ImmutableSortedMap.naturalOrder();
        ImmutableSortedMap.Builder<String, CurrentFileCollectionFingerprint> inputFileParameterFingerprintsBuilder = ImmutableSortedMap.naturalOrder();
        List<String> validationMessages = new ArrayList<>();
        DefaultParameterValidationContext validationContext = new DefaultParameterValidationContext(validationMessages);
        propertyWalker.visitProperties(parameterObject, validationContext, new PropertyVisitor.Adapter() {
            @Override
            public void visitInputProperty(String propertyName, PropertyValue value, boolean optional) {
                try {
                    Object preparedValue = InputParameterUtils.prepareInputParameterValue(value);

                    if (preparedValue == null && !optional) {
                        validationContext.visitError(null, propertyName, "does not have a value specified");
                    }

                    inputParameterFingerprintsBuilder.put(propertyName, valueSnapshotter.snapshot(preparedValue));
                } catch (Throwable e) {
                    throw new InvalidUserDataException(String.format(
                        "Error while evaluating property '%s' of %s",
                        propertyName,
                        getParameterObjectDisplayName(parameterObject)
                    ), e);
                }
            }

            @Override
            public void visitOutputFileProperty(String propertyName, boolean optional, PropertyValue value, OutputFilePropertyType filePropertyType) {
                validationContext.visitError(null, propertyName, "is annotated with an output annotation");
            }

            @Override
            public void visitInputFileProperty(String propertyName, boolean optional, boolean skipWhenEmpty, @Nullable Class<? extends FileNormalizer> fileNormalizer, PropertyValue value, InputFilePropertyType filePropertyType) {
                validateInputFileNormalizer(propertyName, fileNormalizer, cacheable, validationContext);
                FileCollectionFingerprinter fingerprinter = fingerprinterRegistry.getFingerprinter(FileParameterUtils.normalizerOrDefault(fileNormalizer));
                FileCollection inputFileValue = FileParameterUtils.resolveInputFileValue(fileCollectionFactory, filePropertyType, value);
                CurrentFileCollectionFingerprint fingerprint = fingerprinter.fingerprint(inputFileValue);
                inputFileParameterFingerprintsBuilder.put(propertyName, fingerprint);
            }
        });

        if (!validationMessages.isEmpty()) {
            throw new DefaultMultiCauseException(
                String.format(validationMessages.size() == 1 ? "A problem was found with the configuration of the artifact transform parameter %s." : "Some problems were found with the configuration of the artifact transform parameter %s.", getParameterObjectDisplayName(parameterObject)),
                validationMessages.stream().map(InvalidUserDataException::new).collect(Collectors.toList())
            );
        }

        for (Map.Entry<String, ValueSnapshot> entry : inputParameterFingerprintsBuilder.build().entrySet()) {
            hasher.putString(entry.getKey());
            entry.getValue().appendToHasher(hasher);
        }
        for (Map.Entry<String, CurrentFileCollectionFingerprint> entry : inputFileParameterFingerprintsBuilder.build().entrySet()) {
            hasher.putString(entry.getKey());
            hasher.putHash(entry.getValue().getHash());
        }
    }

    private static String getParameterObjectDisplayName(Object parameterObject) {
        return ModelType.of(new DslObject(parameterObject).getDeclaredType()).getDisplayName();
    }

    private TransformAction newTransformAction(File inputFile, ArtifactTransformDependencies artifactTransformDependencies) {
        ServiceLookup services = new TransformServiceLookup(inputFile, getIsolatedParameters().getIsolatedParameterObject().isolate(), requiresDependencies ? artifactTransformDependencies : null);
        return instanceFactory.newInstance(services);
    }

    private IsolatedParameters getIsolatedParameters() {
        if (isolatedParameters == null) {
            throw new IllegalStateException("The parameters of " + getDisplayName() + "need to be isolated first!");
        }
        return isolatedParameters;
    }

    private static class TransformServiceLookup implements ServiceLookup {
        private final ImmutableList<InjectionPoint> injectionPoints;

        public TransformServiceLookup(File inputFile, @Nullable TransformParameters parameters, @Nullable ArtifactTransformDependencies artifactTransformDependencies) {
            ImmutableList.Builder<InjectionPoint> builder = ImmutableList.builder();
            builder.add(InjectionPoint.injectedByAnnotation(InputArtifact.class, () -> inputFile));
            if (parameters != null) {
                builder.add(InjectionPoint.injectedByType(parameters.getClass(), () -> parameters));
            } else {
                builder.add(InjectionPoint.injectedByType(TransformParameters.None.class, () -> {
                    throw new UnknownServiceException(TransformParameters.None.class, "Cannot query parameters for artifact transform without parameters.");
                }));
            }
            if (artifactTransformDependencies != null) {
                builder.add(InjectionPoint.injectedByAnnotation(InputArtifactDependencies.class, () -> artifactTransformDependencies.getFiles()));
            }
            this.injectionPoints = builder.build();
        }

        @Nullable
        private Object find(Type serviceType, @Nullable Class<? extends Annotation> annotatedWith) {
            TypeToken<?> serviceTypeToken = TypeToken.of(serviceType);
            for (InjectionPoint injectionPoint : injectionPoints) {
                if (annotatedWith == injectionPoint.getAnnotation() && serviceTypeToken.isSupertypeOf(injectionPoint.getInjectedType())) {
                    return injectionPoint.getValueToInject();
                }
            }
            return null;
        }

        @Nullable
        @Override
        public Object find(Type serviceType) throws ServiceLookupException {
            return find(serviceType, null);
        }

        @Override
        public Object get(Type serviceType) throws UnknownServiceException, ServiceLookupException {
            Object result = find(serviceType);
            if (result == null) {
                throw new UnknownServiceException(serviceType, "No service of type " + serviceType + " available.");
            }
            return result;
        }

        @Override
        public Object get(Type serviceType, Class<? extends Annotation> annotatedWith) throws UnknownServiceException, ServiceLookupException {
            Object result = find(serviceType, annotatedWith);
            if (result == null) {
                throw new UnknownServiceException(serviceType, "No service of type " + serviceType + " available.");
            }
            return result;
        }

        private static class InjectionPoint {
            private final Class<? extends Annotation> annotation;
            private final Class<?> injectedType;
            private final Supplier<Object> valueToInject;

            public static InjectionPoint injectedByAnnotation(Class<? extends Annotation> annotation, Supplier<Object> valueToInject) {
                return new InjectionPoint(annotation, determineTypeFromAnnotation(annotation), valueToInject);
            }

            public static InjectionPoint injectedByType(Class<?> injectedType, Supplier<Object> valueToInject) {
                return new InjectionPoint(null, injectedType, valueToInject);
            }

            private InjectionPoint(@Nullable Class<? extends Annotation> annotation, Class<?> injectedType, Supplier<Object> valueToInject) {
                this.annotation = annotation;
                this.injectedType = injectedType;
                this.valueToInject = valueToInject;
            }

            private static Class<?> determineTypeFromAnnotation(Class<? extends Annotation> annotation) {
                Class<?>[] supportedTypes = annotation.getAnnotation(InjectionPointQualifier.class).supportedTypes();
                if (supportedTypes.length != 1) {
                    throw new IllegalArgumentException("Cannot determine supported type for annotation " + annotation.getName());
                }
                return supportedTypes[0];
            }

            @Nullable
            public Class<? extends Annotation> getAnnotation() {
                return annotation;
            }

            public Class<?> getInjectedType() {
                return injectedType;
            }

            public Object getValueToInject() {
                return valueToInject.get();
            }
        }
    }

    private static class IsolatedParameters {
        private final HashCode secondaryInputsHash;
        private final Isolatable<? extends TransformParameters> isolatedParameterObject;

        public IsolatedParameters(Isolatable<? extends TransformParameters> isolatedParameterObject, HashCode secondaryInputsHash) {
            this.secondaryInputsHash = secondaryInputsHash;
            this.isolatedParameterObject = isolatedParameterObject;
        }

        public HashCode getSecondaryInputsHash() {
            return secondaryInputsHash;
        }

        public Isolatable<? extends TransformParameters> getIsolatedParameterObject() {
            return isolatedParameterObject;
        }
    }
}<|MERGE_RESOLUTION|>--- conflicted
+++ resolved
@@ -169,15 +169,9 @@
             parameterPropertyWalker.visitProperties(parameterObject, ParameterValidationContext.NOOP, new PropertyVisitor.Adapter() {
                 @Override
                 public void visitInputFileProperty(String propertyName, boolean optional, boolean skipWhenEmpty, @Nullable Class<? extends FileNormalizer> fileNormalizer, PropertyValue value, InputFilePropertyType filePropertyType) {
-<<<<<<< HEAD
-                    Object actualValue = value.call();
-                    if (actualValue != null) {
-                        context.maybeAdd(actualValue);
-=======
                     Object unpacked = value.call();
                     if (unpacked != null) {
                         context.maybeAdd(unpacked);
->>>>>>> 8506c57b
                     }
                 }
             });
