/*
 * Copyright 2012 the original author or authors.
 *
 * Licensed under the Apache License, Version 2.0 (the "License");
 * you may not use this file except in compliance with the License.
 * You may obtain a copy of the License at
 *
 *      http://www.apache.org/licenses/LICENSE-2.0
 *
 * Unless required by applicable law or agreed to in writing, software
 * distributed under the License is distributed on an "AS IS" BASIS,
 * WITHOUT WARRANTIES OR CONDITIONS OF ANY KIND, either express or implied.
 * See the License for the specific language governing permissions and
 * limitations under the License.
 */
package org.gradle.test.fixtures.ivy

import groovy.xml.MarkupBuilder
import org.gradle.api.Action
import org.gradle.api.internal.xml.XmlTransformer
import org.gradle.test.fixtures.AbstractModule
import org.gradle.test.fixtures.file.TestFile

class IvyFileModule extends AbstractModule implements IvyModule {
    final String ivyPattern
    final String artifactPattern
    final TestFile moduleDir
    final String organisation
    final String module
    final String revision
    final boolean m2Compatible
    final List dependencies = []
    final Map<String, Map> configurations = [:]
    final List artifacts = []
    final Map extendsFrom = [:]
    final Map extraAttributes = [:]
    final Map extraInfo = [:]
    String status = "integration"
    boolean noMetaData
    int publishCount = 1
    XmlTransformer transformer = new XmlTransformer()

    IvyFileModule(String ivyPattern, String artifactPattern, TestFile moduleDir, String organisation, String module, String revision, boolean m2Compatible) {
        this.ivyPattern = ivyPattern
        this.artifactPattern = artifactPattern
        this.moduleDir = moduleDir
        this.organisation = organisation
        this.module = module
        this.revision = revision
        this.m2Compatible = m2Compatible
        configurations['runtime'] = [extendsFrom: [], transitive: true, visibility: 'public']
        configurations['default'] = [extendsFrom: ['runtime'], transitive: true, visibility: 'public']
    }

    IvyDescriptor getParsedIvy() {
        return new IvyDescriptor(ivyFile)
    }

    IvyFileModule configuration(Map<String, ?> options = [:], String name) {
        configurations[name] = [extendsFrom: options.extendsFrom ?: [], transitive: options.transitive ?: true, visibility: options.visibility ?: 'public']
        return this
    }

    IvyFileModule withXml(Closure action) {
        transformer.addAction(action);
        return this
    }

    /**
     * Adds an additional artifact to this module.
     * @param options Can specify any of name, type or classifier
     * @return this
     */
    IvyFileModule artifact(Map<String, ?> options = [:]) {
        artifacts << toArtifact(options)
        return this
    }

    IvyFileModule undeclaredArtifact(Map<String, ?> options) {
        artifact(options + [undeclared: true])
        return this
    }

    Map<String, ?> toArtifact(Map<String, ?> options = [:]) {
        return [name: options.name ?: module, type: options.type ?: 'jar',
                ext: options.ext ?: options.type ?: 'jar', classifier: options.classifier ?: null, conf: options.conf ?: '*']
    }

    IvyFileModule dependsOn(String organisation, String module, String revision) {
        dependsOn([organisation: organisation, module: module, revision: revision])
        return this
    }

    IvyFileModule dependsOn(Map<String, ?> attributes) {
        dependencies << attributes
        return this
    }

    IvyFileModule dependsOn(String... modules) {
        modules.each { dependsOn(organisation, it, revision) }
        return this
    }

    IvyFileModule extendsFrom(Map<String, ?> attributes) {
        this.extendsFrom.clear()
        this.extendsFrom.putAll(attributes)
        return this
    }

    IvyFileModule nonTransitive(String config) {
        configurations[config].transitive = false
        return this
    }

    IvyFileModule withStatus(String status) {
        this.status = status
        return this
    }

    IvyFileModule withNoMetaData() {
        noMetaData = true
        return this
    }

    IvyFileModule withExtraAttributes(Map extraAttributes) {
        this.extraAttributes.putAll(extraAttributes)
        return this
    }

    /**
     * Keys in extra info will be prefixed with namespace prefix "my" in this fixture.
     */
    IvyFileModule withExtraInfo(Map extraInfo) {
        this.extraInfo.putAll(extraInfo)
        return this
    }

    String getIvyFilePath() {
        return M2CompatibleIvyPatternHelper.substitute(ivyPattern, organisation, module, revision, m2Compatible)
    }

    String getJarFilePath() {
        return M2CompatibleIvyPatternHelper.substitute(artifactPattern, organisation, module, revision, null, "jar", "jar", m2Compatible)
    }

    TestFile getIvyFile() {
        return moduleDir.file(ivyFilePath)
<<<<<<< HEAD
    }

    protected String getIvyFilePath() {
        getArtifactFilePath(name: "ivy", type: "ivy", ext: "xml")
=======
>>>>>>> 58b146cf
    }

    TestFile getJarFile() {
        return moduleDir.file(jarFilePath)
<<<<<<< HEAD
    }

    protected String getJarFilePath() {
        getArtifactFilePath(name: module, type: "jar", ext: "jar")
    }

    TestFile file(Map<String, ?> options) {
        return moduleDir.file(getArtifactFilePath(options))
    }

    protected String getArtifactFilePath(Map<String, ?> options) {
        def artifact = toArtifact(options)
        def tokens = [organisation: organisation, module: module, revision: revision, artifact: artifact.name, type: artifact.type, ext: artifact.ext, classifier: artifact.classifier]
        M2CompatibleIvyPatternHelper.substitute(artifactPattern, m2Compatible, tokens)
=======
>>>>>>> 58b146cf
    }

    /**
     * Publishes ivy.xml plus all artifacts with different content to previous publication.
     */
    IvyFileModule publishWithChangedContent() {
        publishCount++
        publish()
    }

    String getPublicationDate() {
        return String.format("2010010112%04d", publishCount)
    }

    /**
     * Publishes ivy.xml (if enabled) plus all artifacts
     */
    IvyFileModule publish() {
        moduleDir.createDir()

        if (artifacts.empty) {
            artifact([:])
        }

        artifacts.each { artifact ->
            def artifactFile = file(artifact)
            artifactFile.parentFile.createDir()
            publish(artifactFile) { Writer writer ->
                writer << "${artifactFile.name} : $artifactContent"
            }
        }
        if (noMetaData) {
            return this
        }

        ivyFile.parentFile.createDir()
        publish(ivyFile) { Writer writer ->
            transformer.transform(writer, new Action<Writer>() {
                void execute(Writer ivyFileWriter) {
                    ivyFileWriter << """<?xml version="1.0" encoding="UTF-8"?>
<ivy-module version="1.0" xmlns:m="http://ant.apache.org/ivy/maven"
${ extraAttributes ? 'xmlns:e="http://ant.apache.org/ivy/extra"' : ''}
${ extraInfo ? 'xmlns:my="http://my.extra.info"' : ''}>
    <!-- ${getArtifactContent()} -->
"""

                    def builder = new MarkupBuilder(ivyFileWriter)
                    def infoAttrs = [organisation: organisation, module: module, revision: revision, status: status, publication: getPublicationDate()]
                    infoAttrs += extraAttributes.collectEntries {key, value -> ["e:$key", value]}
                    builder.info(infoAttrs) {
                        if (extendsFrom) {
                            "extends"(extendsFrom)
                        }
                        extraInfo.each { key, value ->
                            "my:$key"(value)
                        }
                    }
                    builder.configurations {
                        configurations.each { name, config ->
                            def confAttrs = [name: name, visibility: config.visibility]
                            if (config.extendsFrom) {
                                confAttrs.extends=config.extendsFrom.join(',')
                            }
                            if (!config.transitive) {
                                confAttrs.transitive='false'
                            }
                            conf(confAttrs)
                        }
                    }
                    builder.publications {
                        artifacts.each { art ->
                            if (!art.undeclared) {
                                builder.artifact(name: art.name, type:art.type, ext: art.ext, conf:art.conf, "m:classifier": art.classifier ?: '')
                            }
                        }
                    }
                    builder.dependencies {
                        dependencies.each { dep ->
                            def depAttrs = [org: dep.organisation, name: dep.module, rev: dep.revision]
                            if (dep.conf) {
                                depAttrs.conf = dep.conf
                            }
                            if (dep.revConstraint) {
                                depAttrs.revConstraint = dep.revConstraint
                            }
                            dependency(depAttrs)
                        }
                    }

            ivyFileWriter << '</ivy-module>'
                }
            })
        }
        return this
    }

<<<<<<< HEAD
=======
    TestFile file(Map<String, ?> options) {
        def artifact = toArtifact(options)
        def path = M2CompatibleIvyPatternHelper.substitute(artifactPattern, organisation, artifact.name, revision, null, artifact.type, artifact.ext, m2Compatible, artifact.conf, [classifier: artifact.classifier])
        return moduleDir.file(path)
    }

>>>>>>> 58b146cf
    @Override
    protected onPublish(TestFile file) {
        sha1File(file)
    }

    private String getArtifactContent() {
        // Some content to include in each artifact, so that its size and content varies on each publish
        return (0..publishCount).join("-")
    }

    /**
     * Asserts that exactly the given artifacts have been published.
     */
    void assertArtifactsPublished(String... names) {
        Set allFileNames = []
        for (name in names) {
            allFileNames.addAll([name, "${name}.sha1"])
        }

        assert moduleDir.list() as Set == allFileNames
        for (name in names) {
            assertChecksumPublishedFor(moduleDir.file(name))
        }
    }

    void assertChecksumPublishedFor(TestFile testFile) {
        def sha1File = sha1File(testFile)
        sha1File.assertIsFile()
        assert new BigInteger(sha1File.text, 16) == getHash(testFile, "SHA1")
    }

    void assertNotPublished() {
        ivyFile.assertDoesNotExist()
    }

    void assertIvyAndJarFilePublished() {
        assertArtifactsPublished(ivyFile.name, jarFile.name)
        assertPublished()
    }

    void assertPublished() {
        assert ivyFile.assertIsFile()
        assert parsedIvy.organisation == organisation
        assert parsedIvy.module == module
        assert parsedIvy.revision == revision
    }

    void assertPublishedAsJavaModule() {
        assertPublished()
        assertArtifactsPublished("${module}-${revision}.jar", "ivy-${revision}.xml")
        parsedIvy.expectArtifact(module, "jar").hasAttributes("jar", "jar", ["runtime"], null)
    }

    void assertPublishedAsWebModule() {
        assertPublished()
        assertArtifactsPublished("${module}-${revision}.war", "ivy-${revision}.xml")
        parsedIvy.expectArtifact(module, "war").hasAttributes("war", "war", ["master"])
    }

    void assertPublishedAsEarModule() {
        assertPublished()
        assertArtifactsPublished("${module}-${revision}.ear", "ivy-${revision}.xml")
        parsedIvy.expectArtifact(module, "ear").hasAttributes("ear", "ear", ["master"])
    }
}<|MERGE_RESOLUTION|>--- conflicted
+++ resolved
@@ -135,28 +135,16 @@
         return this
     }
 
-    String getIvyFilePath() {
-        return M2CompatibleIvyPatternHelper.substitute(ivyPattern, organisation, module, revision, m2Compatible)
-    }
-
-    String getJarFilePath() {
-        return M2CompatibleIvyPatternHelper.substitute(artifactPattern, organisation, module, revision, null, "jar", "jar", m2Compatible)
+    protected String getIvyFilePath() {
+        getArtifactFilePath(name: "ivy", type: "ivy", ext: "xml")
     }
 
     TestFile getIvyFile() {
         return moduleDir.file(ivyFilePath)
-<<<<<<< HEAD
-    }
-
-    protected String getIvyFilePath() {
-        getArtifactFilePath(name: "ivy", type: "ivy", ext: "xml")
-=======
->>>>>>> 58b146cf
     }
 
     TestFile getJarFile() {
         return moduleDir.file(jarFilePath)
-<<<<<<< HEAD
     }
 
     protected String getJarFilePath() {
@@ -171,8 +159,6 @@
         def artifact = toArtifact(options)
         def tokens = [organisation: organisation, module: module, revision: revision, artifact: artifact.name, type: artifact.type, ext: artifact.ext, classifier: artifact.classifier]
         M2CompatibleIvyPatternHelper.substitute(artifactPattern, m2Compatible, tokens)
-=======
->>>>>>> 58b146cf
     }
 
     /**
@@ -199,7 +185,6 @@
 
         artifacts.each { artifact ->
             def artifactFile = file(artifact)
-            artifactFile.parentFile.createDir()
             publish(artifactFile) { Writer writer ->
                 writer << "${artifactFile.name} : $artifactContent"
             }
@@ -208,7 +193,6 @@
             return this
         }
 
-        ivyFile.parentFile.createDir()
         publish(ivyFile) { Writer writer ->
             transformer.transform(writer, new Action<Writer>() {
                 void execute(Writer ivyFileWriter) {
@@ -269,15 +253,6 @@
         return this
     }
 
-<<<<<<< HEAD
-=======
-    TestFile file(Map<String, ?> options) {
-        def artifact = toArtifact(options)
-        def path = M2CompatibleIvyPatternHelper.substitute(artifactPattern, organisation, artifact.name, revision, null, artifact.type, artifact.ext, m2Compatible, artifact.conf, [classifier: artifact.classifier])
-        return moduleDir.file(path)
-    }
-
->>>>>>> 58b146cf
     @Override
     protected onPublish(TestFile file) {
         sha1File(file)
