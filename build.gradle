--- conflicted
+++ resolved
@@ -50,18 +50,11 @@
         groovy          : 'org.codehaus.groovy:groovy:1.6.4@jar',
         jaxen           : 'jaxen:jaxen:1.1@jar',
         jopt_simple     : 'net.sf.jopt-simple:jopt-simple:2.4.1@jar',
-<<<<<<< HEAD
-        jul_to_slf4j    : 'org.slf4j:jul-to-slf4j:1.5.3@jar',
-        logback_classic : 'ch.qos.logback:logback-classic:0.9.9@jar',
-        logback_core    : 'ch.qos.logback:logback-core:0.9.9@jar',
-        slf4j_api       : 'org.slf4j:slf4j-api:1.5.3@jar',
-        junit           : 'junit:junit:4.5'
-=======
         jul_to_slf4j    : 'org.slf4j:jul-to-slf4j:1.5.8@jar',
         logback_classic : 'ch.qos.logback:logback-classic:0.9.17@jar',
         logback_core    : 'ch.qos.logback:logback-core:0.9.17@jar',
         slf4j_api       : 'org.slf4j:slf4j-api:1.5.8@jar',
->>>>>>> db988442
+        junit           : 'junit:junit:4.7'
     ]
 
 libraries.groovy_depends  = [libraries.groovy, libraries.ant, libraries.ant_launcher, libraries.asm_all,
@@ -94,11 +87,7 @@
 
     archivesBaseName = "gradle-${name.replaceAll("\\p{Upper}") { "-${it.toLowerCase()}" } }"
     dependencies {
-<<<<<<< HEAD
         testCompile libraries.junit, FIRST_LEVEL_JMOCK
-=======
-        testCompile "junit:junit:4.7", FIRST_LEVEL_JMOCK
->>>>>>> db988442
         testCompile module("org.jmock:jmock:2.4.0") {
             dependencies('org.jmock:jmock-legacy:2.4.0@jar', 'org.objenesis:objenesis:1.0', 'cglib:cglib-nodep:2.1_3')
             dependencies(FIRST_LEVEL_JMOCK as Object[])
